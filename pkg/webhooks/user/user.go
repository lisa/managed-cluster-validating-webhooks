package user

import (
	"encoding/json"
	"fmt"
	"net/http"
	"strings"
	"sync"

	responsehelper "github.com/openshift/managed-cluster-validating-webhooks/pkg/helpers"
	"github.com/openshift/managed-cluster-validating-webhooks/pkg/webhooks/utils"
	"k8s.io/api/admission/v1beta1"
	admissionregv1 "k8s.io/api/admissionregistration/v1"
	corev1 "k8s.io/api/core/v1"
	"k8s.io/apimachinery/pkg/runtime"
	admissionctl "sigs.k8s.io/controller-runtime/pkg/webhook/admission"

	logf "sigs.k8s.io/controller-runtime/pkg/runtime/log"
)

const (
	WebhookName         string = "user-validation"
	protectedUserSuffix string = "@redhat.com"
)

var (
<<<<<<< HEAD
	log = logf.Log.WithName(WebhookName)
	// For Production use. Tests will set this to something else
	userLoaderBuilder = userloader.NewLoader
	// redhatGroups is a list of groups to which Red Hat associates must belong in
	// order to have a User provisioned for them (typically by the
	// openshift-authentication:oauth-openshift service account)
	redhatGroups = []string{"osd-devaccess", "osd-sre-admins", "layered-cs-sre-admins"}

	// adminGroups restrict who is authorized to create a User for a Red Hat associate
	adminGroups = []string{"osd-sre-admins", "osd-sre-cluster-admins", "system:serviceaccounts:openshift-authentication"}
=======
	adminGroups = []string{"osd-sre-admins", "osd-sre-cluster-admins"}
>>>>>>> f2646103
	// kubeAdminUsernames are core Kubernetes users, not generally created by people
	kubeAdminUsernames = []string{"kube:admin", "system:admin", "system:serviceaccount:openshift-authentication:oauth-openshift"}

	scope = admissionregv1.ClusterScope
	rules = []admissionregv1.RuleWithOperations{

		{
			Operations: []admissionregv1.OperationType{"UPDATE", "CREATE", "DELETE"},
			Rule: admissionregv1.Rule{
				APIGroups:   []string{"user.openshift.io"},
				APIVersions: []string{"*"},
				Resources:   []string{"users"},
				Scope:       &scope,
			},
		},
	}
	log = logf.Log.WithName(WebhookName)
)

// UserWebhook validates a User (user.openshift.io) change
type UserWebhook struct {
	mu sync.Mutex
	s  runtime.Scheme
}

type userRequest struct {
	Metadata struct {
		Name string `json:"name"`
	} `json:"metadata"`
}

// TimeoutSeconds implements Webhook interface
func (s *UserWebhook) TimeoutSeconds() int32 { return 2 }

// MatchPolicy implements Webhook interface
func (s *UserWebhook) MatchPolicy() admissionregv1.MatchPolicyType { return admissionregv1.Equivalent }

// Name implements Webhook interface
func (s *UserWebhook) Name() string { return WebhookName }

// FailurePolicy implements Webhook interface
func (s *UserWebhook) FailurePolicy() admissionregv1.FailurePolicyType { return admissionregv1.Ignore }

// Rules implements Webhook interface
func (s *UserWebhook) Rules() []admissionregv1.RuleWithOperations { return rules }

// GetURI implements Webhook interface
func (s *UserWebhook) GetURI() string { return "/user-validation" }

// SideEffects implements Webhook interface
func (s *UserWebhook) SideEffects() admissionregv1.SideEffectClass {
	return admissionregv1.SideEffectClassNone
}

// Validate is the incoming request even valid?
func (s *UserWebhook) Validate(req admissionctl.Request) bool {
	valid := true
	valid = valid && (req.UserInfo.Username != "")

	return valid
}

func (s *UserWebhook) authorized(request admissionctl.Request) admissionctl.Response {
	var ret admissionctl.Response
	var err error
	userReq := &userRequest{}

	// if we delete, then look to OldObject in the request.
	if request.Operation == v1beta1.Delete {
		err = json.Unmarshal(request.OldObject.Raw, userReq)
	} else {
		err = json.Unmarshal(request.Object.Raw, userReq)
	}
	if err != nil {
		ret = admissionctl.Errored(http.StatusBadRequest, err)
		return ret
	}

	// Admin kube admin users can do whatever they want
	if utils.SliceContains(request.AdmissionRequest.UserInfo.Username, kubeAdminUsernames) {
		ret = admissionctl.Allowed("Admin users are allowed")
		ret.UID = request.AdmissionRequest.UID
		return ret
	}

	// If it's a protected user kind, perform other checks to require requestors be a member of an admin group.
	if strings.HasSuffix(userReq.Metadata.Name, protectedUserSuffix) {
		for _, userGroup := range request.AdmissionRequest.UserInfo.Groups {
			if utils.SliceContains(userGroup, adminGroups) {
				ret = admissionctl.Allowed("Members of admin group are allowed")
				ret.UID = request.AdmissionRequest.UID
				return ret
			}
		}
		// not an admin group member, so denied
		log.Info("Denying access", "request", request.AdmissionRequest)
		ret = admissionctl.Denied("User not authorized")
		ret.UID = request.AdmissionRequest.UID
		return ret
	}

	ret = admissionctl.Allowed("Allowed by RBAC")
	ret.UID = request.AdmissionRequest.UID
	return ret
}

// HandleRequest hndles the incoming HTTP request
func (s *UserWebhook) HandleRequest(w http.ResponseWriter, r *http.Request) {

	s.mu.Lock()
	defer s.mu.Unlock()
	request, _, err := utils.ParseHTTPRequest(r)
	if err != nil {
		log.Error(err, "Error parsing HTTP Request Body")
		responsehelper.SendResponse(w, admissionctl.Errored(http.StatusBadRequest, err))
		return
	}
	// Is this a valid request?
	if !s.Validate(request) {
		resp := admissionctl.Errored(http.StatusBadRequest, fmt.Errorf("Could not parse Namespace from request"))
		resp.UID = request.AdmissionRequest.UID
		responsehelper.SendResponse(w, resp)
		return
	}
	// should the request be authorized?

	responsehelper.SendResponse(w, s.authorized(request))

}

// NewWebhook creates a new webhook
func NewWebhook() *UserWebhook {
	scheme := runtime.NewScheme()
	v1beta1.AddToScheme(scheme)
	corev1.AddToScheme(scheme)

	return &UserWebhook{
		s: *scheme,
	}
}<|MERGE_RESOLUTION|>--- conflicted
+++ resolved
@@ -24,7 +24,6 @@
 )
 
 var (
-<<<<<<< HEAD
 	log = logf.Log.WithName(WebhookName)
 	// For Production use. Tests will set this to something else
 	userLoaderBuilder = userloader.NewLoader
@@ -35,9 +34,6 @@
 
 	// adminGroups restrict who is authorized to create a User for a Red Hat associate
 	adminGroups = []string{"osd-sre-admins", "osd-sre-cluster-admins", "system:serviceaccounts:openshift-authentication"}
-=======
-	adminGroups = []string{"osd-sre-admins", "osd-sre-cluster-admins"}
->>>>>>> f2646103
 	// kubeAdminUsernames are core Kubernetes users, not generally created by people
 	kubeAdminUsernames = []string{"kube:admin", "system:admin", "system:serviceaccount:openshift-authentication:oauth-openshift"}
 
